<x-dynamic-component :component="$getEntryWrapperView()" :entry="$entry">
    @php($record = $getRecord())
    @php($url = $record->url_custom ?? $record->url)
<<<<<<< HEAD
    @php($proxyUrl = App\Facades\ProxyFacade::getProxyUrlForChannel($record->id, 'mpts'))
=======
    @php($proxyUrl = App\Facades\ProxyFacade::getProxyUrlForChannel($record->id, 'mp4'))
>>>>>>> 302bdf52
    @php($playerId = "channel_{$record->id}_preview")
    <div x-data="{ state: {}, player: null }">
        <div x-data x-init="
            player = videojs('{{ $playerId }}', { fluid: true, responsive: true, liveui: true });
            player.on('loadedmetadata', function() {
                player.duration = function() { return Infinity; };
                player.trigger('durationchange');
            });
        " x-on:close-modal.window="player.dispose();">
            <video-js id="{{ $playerId }}"
                class="video-js vjs-fluid vjs-16-9 vjs-default-skin" 
                preload="auto" data-setup="{}" controls>
                <source src="{{ $proxyUrl }}" type="video/mp4">
            </video-js>
        </div>
    </div>
</x-dynamic-component><|MERGE_RESOLUTION|>--- conflicted
+++ resolved
@@ -1,11 +1,7 @@
 <x-dynamic-component :component="$getEntryWrapperView()" :entry="$entry">
     @php($record = $getRecord())
     @php($url = $record->url_custom ?? $record->url)
-<<<<<<< HEAD
-    @php($proxyUrl = App\Facades\ProxyFacade::getProxyUrlForChannel($record->id, 'mpts'))
-=======
     @php($proxyUrl = App\Facades\ProxyFacade::getProxyUrlForChannel($record->id, 'mp4'))
->>>>>>> 302bdf52
     @php($playerId = "channel_{$record->id}_preview")
     <div x-data="{ state: {}, player: null }">
         <div x-data x-init="
