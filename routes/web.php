<?php

use App\Http\Controllers\EpgFileController;
use App\Http\Controllers\EpgGenerateController;
use App\Http\Controllers\PlaylistGenerateController;
use App\Http\Controllers\XtreamApiController;
use Illuminate\Support\Facades\Route;

/*
 * Playlist/EPG output routes
 */

// Generate M3U playlist from the playlist configuration
Route::get('/{uuid}/playlist.m3u', PlaylistGenerateController::class)
    ->name('playlist.generate');

Route::get('/{uuid}/hdhr/device.xml', [\App\Http\Controllers\PlaylistGenerateController::class, 'hdhr'])
    ->name('playlist.hdhr');
Route::get('/{uuid}/hdhr', [\App\Http\Controllers\PlaylistGenerateController::class, 'hdhrOverview'])
    ->name('playlist.hdhr.overview');
Route::get('/{uuid}/hdhr/discover.json', [\App\Http\Controllers\PlaylistGenerateController::class, 'hdhrDiscover'])
    ->name('playlist.hdhr.discover');
Route::get('/{uuid}/hdhr/lineup.json', [\App\Http\Controllers\PlaylistGenerateController::class, 'hdhrLineup'])
    ->name('playlist.hdhr.lineup');
Route::get('/{uuid}/hdhr/lineup_status.json', [\App\Http\Controllers\PlaylistGenerateController::class, 'hdhrLineupStatus'])
    ->name('playlist.hdhr.lineup_status');

// Generate EPG playlist from the playlist configuration
Route::get('/{uuid}/epg.xml', EpgGenerateController::class)
    ->name('epg.generate');
Route::get('/{uuid}/epg.xml.gz', [EpgGenerateController::class, 'compressed'])
    ->name('epg.generate.compressed');

// Serve the EPG file
Route::get('epgs/{uuid}/epg.xml', EpgFileController::class)
    ->name('epg.file');


/*
 * DEBUG routes
 */

// Test webhook endpoint
Route::post('/webhook/test', \App\Http\Controllers\WebhookTestController::class)
    ->name('webhook.test.post');
Route::get('/webhook/test', \App\Http\Controllers\WebhookTestController::class)
    ->name('webhook.test.get');

// If local env, show PHP info screen
Route::get('/phpinfo', function () {
    if (app()->environment('local')) {
        phpinfo();
    } else {
        abort(404);
    }
});


/*
 * Proxy routes
 */

// Stream an IPTV channel (MPEGTS/MP4)
Route::get('/stream/{encodedId}.{format?}', \App\Http\Controllers\StreamController::class)
    ->name('stream');

Route::get('/stream/e/{encodedId}.{format?}', [\App\Http\Controllers\StreamController::class, 'episode'])
    ->name('stream.episode');

<<<<<<< HEAD
// Shared streaming routes (xTeVe-like proxy functionality)
// More specific routes first to avoid conflicts

// HLS route with specific path structure
Route::get('/shared/stream/{streamKey}/hls', [\App\Http\Controllers\SharedStreamController::class, 'serveHLS'])
    ->name('shared.stream.hls')
    ->where('streamKey', '[a-f0-9]{32}'); // Match 32-character MD5 hashes

// Episode route with /e/ prefix
Route::get('/shared/stream/e/{encodedId}.{format?}', [\App\Http\Controllers\SharedStreamController::class, 'streamEpisode'])
    ->name('shared.stream.episode');

// Direct stream key access (32-character MD5 hash without extension)
Route::get('/shared/stream/{streamKey}', [\App\Http\Controllers\SharedStreamController::class, 'serveSharedStream'])
    ->name('shared.stream.direct')
    ->where('streamKey', '[a-f0-9]{32}'); // Match 32-character MD5 hashes

// Channel route (catch-all for encoded IDs with optional format)
Route::get('/shared/stream/{encodedId}.{format?}', [\App\Http\Controllers\SharedStreamController::class, 'streamChannel'])
    ->name('shared.stream.channel');
=======
/*
 * Xtream API route
 */

// Xtream API handling route
Route::get('/xtream/{uuid}/player_api.php', [XtreamApiController::class, 'handle'])->name('playlist.xtream.api');

// Xtream API Stream Handling Routes
Route::get('/xtream/{uuid}/live/{username}/{password}/{encodedId}.{format}', [App\Http\Controllers\XtreamStreamController::class, 'handleLive'])
    ->name('xtream.stream.live');
Route::get('/xtream/{uuid}/movie/{username}/{password}/{encodedId}', [App\Http\Controllers\XtreamStreamController::class, 'handleVod'])
    ->name('xtream.stream.vod');
Route::get('/xtream/{uuid}/series/{username}/{password}/{encodedId}.{format}', [App\Http\Controllers\XtreamStreamController::class, 'handleSeries'])
    ->name('xtream.stream.series');
>>>>>>> 657fbd32


/*
 * API routes
 */

// API routes (for authenticated users only)
Route::group(['middleware' => ['auth:sanctum']], function () {
    // Get the authenticated user
    Route::group(['prefix' => 'user'], function () {
        Route::get('playlists', [\App\Http\Controllers\UserController::class, 'playlists'])
            ->name('api.user.playlists');
        Route::get('epgs', [\App\Http\Controllers\UserController::class, 'epgs'])
            ->name('api.user.epgs');
    });
});

// Playlist API routes
Route::group(['prefix' => 'playlist'], function () {
    Route::get('{uuid}/sync', [\App\Http\Controllers\PlaylistController::class, 'refreshPlaylist'])
        ->name('api.playlist.sync');
});

// EPG API routes
Route::group(['prefix' => 'epg'], function () {
    Route::get('{uuid}/sync', [\App\Http\Controllers\EpgController::class, 'refreshEpg'])
        ->name('api.epg.sync');
});<|MERGE_RESOLUTION|>--- conflicted
+++ resolved
@@ -67,8 +67,11 @@
 Route::get('/stream/e/{encodedId}.{format?}', [\App\Http\Controllers\StreamController::class, 'episode'])
     ->name('stream.episode');
 
-<<<<<<< HEAD
-// Shared streaming routes (xTeVe-like proxy functionality)
+
+/*
+ * Shared streaming routes (xTeVe-like proxy functionality)
+ */
+
 // More specific routes first to avoid conflicts
 
 // HLS route with specific path structure
@@ -88,7 +91,8 @@
 // Channel route (catch-all for encoded IDs with optional format)
 Route::get('/shared/stream/{encodedId}.{format?}', [\App\Http\Controllers\SharedStreamController::class, 'streamChannel'])
     ->name('shared.stream.channel');
-=======
+
+
 /*
  * Xtream API route
  */
@@ -103,7 +107,6 @@
     ->name('xtream.stream.vod');
 Route::get('/xtream/{uuid}/series/{username}/{password}/{encodedId}.{format}', [App\Http\Controllers\XtreamStreamController::class, 'handleSeries'])
     ->name('xtream.stream.series');
->>>>>>> 657fbd32
 
 
 /*
