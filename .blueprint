--- conflicted
+++ resolved
@@ -1,25 +1,19 @@
 created:
-<<<<<<< HEAD
     - database/factories/CustomPlaylistFactory.php
     - database/migrations/2025_01_28_152137_create_custom_playlists_table.php
     - database/migrations/2025_01_28_152138_create_channel_custom_playlist_table.php
     - app/Models/CustomPlaylist.php
-=======
     - database/factories/EpgProgrammeFactory.php
     - database/migrations/2025_01_22_200353_create_epg_programmes_table.php
     - app/Models/EpgProgramme.php
->>>>>>> 0d211559
 models:
     User: { name: string, email: string, email_verified_at: 'datetime nullable', password: string, remember_token: 'string nullable' }
     Playlist: { name: string, uuid: uuid, url: string, status: 'enum:pending,processing,completed,failed default:pending', prefix: 'string nullable', channels: 'unsignedInteger default:0', synced: 'datetime nullable', errors: 'longText nullable', user_id: 'id foreign:users', relationships: { belongsTo: User, hasMany: 'Channel, Group' } }
     Group: { name: string, user_id: 'id foreign:users', playlist_id: 'id foreign:playlists', relationships: { belongsTo: 'User, Playlist', hasMany: Channel } }
     Channel: { name: string, enabled: 'boolean default:false', channel: 'unsignedInteger nullable', shift: 'unsignedInteger default:0', url: 'string nullable', logo: 'string nullable', group: 'string nullable', stream_id: 'string nullable', lang: 'string nullable', country: 'string nullable', user_id: 'id foreign:users', playlist_id: 'id foreign:playlists', group_id: 'id foreign:groups nullable', relationships: { belongsTo: 'User, Playlist, Group' } }
-<<<<<<< HEAD
     MergedPlaylist: { name: string, uuid: uuid, user_id: 'id foreign:users', relationships: { belongsTo: User, belongsToMany: Playlist } }
     CustomPlaylist: { name: string, uuid: uuid, user_id: 'id foreign:users', relationships: { belongsTo: User, belongsToMany: Channel } }
-=======
     Epg: { name: string, url: string, user_id: 'id foreign:users', relationships: { belongsTo: User } }
     EpgChannel: { name: string, display_name: 'string nullable', lang: 'string nullable', channel_id: 'string nullable', epg_id: 'id foreign:epgs', programmes: 'longText nullable', relationships: { belongsTo: Epg } }
     Programme: { name: 'string nullable', channel_id: string, data: longText, user_id: 'id foreign:users', epg_id: 'id foreign:epgs', relationships: { belongsTo: 'User, Epg' } }
-    EpgProgramme: { name: 'string nullable', channel_id: string, import_batch_no: 'string nullable', data: longText, user_id: 'id foreign:users', epg_id: 'id foreign:epgs', relationships: { belongsTo: 'User, Epg' } }
->>>>>>> 0d211559
+    EpgProgramme: { name: 'string nullable', channel_id: string, import_batch_no: 'string nullable', data: longText, user_id: 'id foreign:users', epg_id: 'id foreign:epgs', relationships: { belongsTo: 'User, Epg' } }