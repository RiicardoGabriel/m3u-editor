--- conflicted
+++ resolved
@@ -8,45 +8,37 @@
      * Get the proxy URL for a channel
      *
      * @param string|int $id
-     * @param string|null $format
-<<<<<<< HEAD
-     * @return string
-     */
-    public function getProxyUrlForChannel($id, $format = null)
-=======
-     * @param string|null $proxyUrlOverride
+     * @param string $format
+     * @param string|null $playlist
      * @return string
      */
     public function getProxyUrlForChannel($id, $format = 'mp2t', $playlist = null)
->>>>>>> 302bdf52
     {
         $proxyUrlOverride = config('proxy.url_override');
-        $proxyFormat = $format ?? config('proxy.proxy_format', 'mpts');
+        $proxyFormat = $format ?? config('proxy.proxy_format', 'mp2t');
         $id = rtrim(base64_encode($id), '=');
         if ($proxyUrlOverride) {
             $proxyUrlOverride = rtrim($proxyUrlOverride, '/');
-<<<<<<< HEAD
             if ($proxyFormat === 'hls') {
-                return "$proxyUrlOverride/api/stream/$id.m3u8";
+                $proxyUrlOverride = "$proxyUrlOverride/api/stream/$id";
+                if ($playlist) {
+                    $proxyUrlOverride .= "/$playlist";
+                }
+                return "$proxyUrlOverride/playlist.m3u8";
             } else {
-                return "$proxyUrlOverride/stream/$id";
+                $proxyUrlOverride = "$proxyUrlOverride/stream/$id/$format";
+                if ($playlist) {
+                    $proxyUrlOverride .= "/$playlist";
+                }
+                return $proxyUrlOverride;
             }
         }
         return $proxyFormat === 'hls'
             ? route('stream.hls.playlist', ['encodedId' => $id])
-            : route('stream', ['id' => $id]);
-=======
-            $proxyUrlOverride = "$proxyUrlOverride/stream/$id/$format";
-            if ($playlist) {
-                $proxyUrlOverride .= "/$playlist";
-            }
-            return $proxyUrlOverride;
-        }
-        return route('stream', [
-            'encodedId' => $id,
-            'format' => $format,
-            'playlist' => $playlist
-        ]);
->>>>>>> 302bdf52
+            : route('stream', [
+                'encodedId' => $id,
+                'format' => $format,
+                'playlist' => $playlist
+            ]);
     }
 }