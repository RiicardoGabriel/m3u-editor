<?php

namespace App\Services;

use App\Models\CustomPlaylist;
use App\Models\MergedPlaylist;
use App\Models\Playlist;
use Exception;
use App\Settings\GeneralSettings;
use Illuminate\Support\Facades\Cache;
use Illuminate\Support\Facades\File;
use Illuminate\Support\Facades\Log;
use Illuminate\Support\Facades\Redis;
use Illuminate\Support\Facades\Storage;

class HlsStreamService
{
    /**
     * Start an HLS stream for the given channel.
     *
     * @param string $id
     * @param string $streamUrl
<<<<<<< HEAD
     * @param string $title
     * 
     * @return int The FFmpeg process ID
     */
    public function startStream($id, $streamUrl, $title): int
=======
     * @param string|null $playlist
     * 
     * @return int The FFmpeg process ID
     */
    public function startStream($id, $streamUrl, $playlist = null): int
>>>>>>> 302bdf52
    {
        // Only start one FFmpeg per channel at a time
        $cacheKey = "hls:pid:{$id}";
        $pid = Cache::get($cacheKey);
        if (!($this->isRunning($id))) {
            // Get user preferences
            $userPreferences = app(GeneralSettings::class);
            $settings = [
                'ffmpeg_debug' => false,
                'ffmpeg_max_tries' => 3,
                'ffmpeg_user_agent' => 'VLC/3.0.21 LibVLC/3.0.21',
                'ffmpeg_codec_video' => 'libx264',
                'ffmpeg_codec_audio' => 'aac',
                'ffmpeg_codec_subtitles' => 'copy',
                'ffmpeg_path' => 'jellyfin-ffmpeg',
            ];
            try {
                $settings = [
                    'ffmpeg_debug' => $userPreferences->ffmpeg_debug ?? $settings['ffmpeg_debug'],
                    'ffmpeg_max_tries' => $userPreferences->ffmpeg_max_tries ?? $settings['ffmpeg_max_tries'],
                    'ffmpeg_user_agent' => $userPreferences->ffmpeg_user_agent ?? $settings['ffmpeg_user_agent'],
                    'ffmpeg_codec_video' => $userPreferences->ffmpeg_codec_video ?? $settings['ffmpeg_codec_video'],
                    'ffmpeg_codec_audio' => $userPreferences->ffmpeg_codec_audio ?? $settings['ffmpeg_codec_audio'],
                    'ffmpeg_codec_subtitles' => $userPreferences->ffmpeg_codec_subtitles ?? $settings['ffmpeg_codec_subtitles'],
                    'ffmpeg_path' => $userPreferences->ffmpeg_path ?? $settings['ffmpeg_path'],
                ];
            } catch (Exception $e) {
                // Ignore
            }

            // Check if playlist is specified
            $playlistType = null;
            if ($playlist) {
                $playlistType = 'playlist';
                $playlist = Playlist::find($playlist);
                if (!$playlist) {
                    $playlistType = 'merged';
                    $playlist = MergedPlaylist::find($playlist);
                }
                if (!$playlist) {
                    $playlistType = 'custom';
                    $playlist = CustomPlaylist::findOrFail($playlist);
                }
            }

            // Get user agent
            $userAgent = escapeshellarg($settings['ffmpeg_user_agent']);
            if ($playlist) {
                $userAgent = escapeshellarg($playlist->user_agent ?? $userAgent);
            }

            // Get ffmpeg path
            $ffmpegPath = config('proxy.ffmpeg_path') ?: $settings['ffmpeg_path'];
            if (empty($ffmpegPath)) {
                $ffmpegPath = 'jellyfin-ffmpeg';
            }

            // Get ffmpeg output codec formats
            $videoCodec = config('proxy.ffmpeg_codec_video') ?: $settings['ffmpeg_codec_video'];
            $audioCodec = config('proxy.ffmpeg_codec_audio') ?: $settings['ffmpeg_codec_audio'];
            $subtitleCodec = config('proxy.ffmpeg_codec_subtitles') ?: $settings['ffmpeg_codec_subtitles'];
            $outputFormat = "-c:v $videoCodec -c:a $audioCodec -bsf:a aac_adtstoasc -c:s $subtitleCodec";

            // Get user defined options
            $userArgs = config('proxy.ffmpeg_additional_args', '');
            if (!empty($userArgs)) {
                $userArgs .= ' ';
            }

            // Setup the stream file paths
            $storageDir = Storage::disk('app')->path("hls/{$id}");
            File::ensureDirectoryExists($storageDir, 0755);

            // Setup the stream URL
            $playlist = "{$storageDir}/stream.m3u8";
            $segment = "{$storageDir}/segment_%03d.ts";
            $segmentBaseUrl = url("/api/stream/{$id}") . '/';

            $cmd = sprintf(
                $ffmpegPath . ' ' .
                    // Optimization options:
                    '-fflags nobuffer -flags low_delay ' .

                    // Pre-input HTTP options:
                    '-user_agent "%s" -referer "MyComputer" ' .
                    '-multiple_requests 1 -reconnect_on_network_error 1 ' .
                    '-reconnect_on_http_error 5xx,4xx -reconnect_streamed 1 ' .
                    '-reconnect_delay_max 5 -noautorotate ' .

                    // User defined options:
                    '%s' .

                    // I/O options:
                    '-re -i "%s" ' .

                    // Output options:
                    '-preset veryfast -g 15 -keyint_min 15 -sc_threshold 0 ' .
                    '%s ' . // output format

                    // HLS options:
                    '-f hls -hls_time 2 -hls_list_size 6 ' .
                    '-hls_flags delete_segments+append_list+independent_segments ' .
                    '-use_wallclock_as_timestamps 1 ' .
                    '-hls_segment_filename %s ' .
                    '-hls_base_url %s %s ' .

                    // Logging:
                    '%s',
                $userAgent,                   // for -user_agent
                $userArgs,                    // user defined options
                $streamUrl,                   // input URL
                $outputFormat,                // output format
                $segment,                     // segment filename
                $segmentBaseUrl,              // base URL for segments (want to make sure routed through the proxy to track active users)
                $playlist,                    // playlist filename
                $settings['ffmpeg_debug'] ? '' : '-hide_banner -nostats -loglevel error'
            );

            // Log the command for debugging
            Log::channel('ffmpeg')->info("Streaming channel {$title} with command: {$cmd}");

            // Tell proc_open to give us back a stderr pipe
            $descriptors = [
                0 => ['pipe', 'r'], // stdin (we won't use)
                1 => ['pipe', 'w'], // stdout (we won't use)
                2 => ['pipe', 'w'], // stderr (we will log)
            ];
            $pipes = [];
            $process = proc_open($cmd, $descriptors, $pipes);

            if (!is_resource($process)) {
                Log::channel('ffmpeg')->error("Failed to launch FFmpeg for channel {$id}");
                abort(500, 'Could not start stream.');
            }

            // Immediately close stdin/stdout
            fclose($pipes[0]);
            fclose($pipes[1]);

            // Make stderr non-blocking
            stream_set_blocking($pipes[2], false);

            // Spawn a little "reader" that pulls from stderr and logs
            $logger = Log::channel('ffmpeg');
            $stderr = $pipes[2];

            // Register shutdown function to ensure the pipe is drained
            register_shutdown_function(function () use ($stderr, $process, $logger) {
                while (!feof($stderr)) {
                    $line = fgets($stderr);
                    if ($line !== false) {
                        $logger->error(trim($line));
                    }
                }
                fclose($stderr);
                proc_close($process);
            });

            // Cache the actual FFmpeg PID
            $status = proc_get_status($process);
            $pid = $status['pid'];
            Cache::forever("hls:pid:{$id}", $pid);

            // Record timestamp in Redis (never expires until we prune)
            Redis::set("hls:last_seen:{$id}", now()->timestamp);

            // Add to active IDs set
            Redis::sadd('hls:active_ids', $id);
        }
        return $pid;
    }

    /**
     * Stop FFmpeg for the given HLS stream channel (if currently running).
     *
     * @param string $id
     * @return bool
     */
    public function stopStream($id): bool
    {
        $cacheKey = "hls:pid:{$id}";
        $pid = Cache::get($cacheKey);
        $wasRunning = false;
        if ($this->isRunning($id)) {
            $wasRunning = true;
            // Attempt to gracefully stop the FFmpeg process
            posix_kill($pid, SIGTERM);
            sleep(1);
            if (posix_kill($pid, 0)) {
                // If the process is still running after SIGTERM, force kill it
                posix_kill($pid, SIGKILL);
            }
            Cache::forget($cacheKey);

            // Cleanup on-disk HLS files
            $storageDir = Storage::disk('app')->path("hls/{$id}");
            File::deleteDirectory($storageDir);
        } else {
            Log::channel('ffmpeg')->warning("No running FFmpeg process for channel {$id} to stop.");
        }

        // Remove from active IDs set
        Redis::srem('hls:active_ids', $id);

        return $wasRunning;
    }

    /**
     * Check if an HLS stream is currently running for the given channel ID.
     *
     * @param string $id
     * @return bool
     */
    public function isRunning($id): bool
    {
        $cacheKey = "hls:pid:{$id}";
        $pid = Cache::get($cacheKey);
        return $pid && posix_kill($pid, 0) && $this->isFfmpeg($pid);
    }

    /**
     * Get the PID of the currently running HLS stream for the given channel ID.
     *
     * @param string $id
     * @return bool
     */
    public function getPid($id): ?int
    {
        $cacheKey = "hls:pid:{$id}";
        return Cache::get($cacheKey);
    }

    /**
     * Return true if $pid is alive and matches an ffmpeg command.
     */
    protected function isFfmpeg(int $pid): bool
    {
        return true;

        // TODO: This is a placeholder for the actual implementation.
        //       Currently not working, seems like the process is not flagged correctly.
        //       Need to do some more investigation.
        $cmdlinePath = "/proc/{$pid}/cmdline";
        if (! file_exists($cmdlinePath)) {
            return false;
        }

        $cmd = @file_get_contents($cmdlinePath);
        // FFmpeg’s binary name should appear first
        return $cmd && strpos($cmd, 'ffmpeg') !== false;
    }
}<|MERGE_RESOLUTION|>--- conflicted
+++ resolved
@@ -20,19 +20,12 @@
      *
      * @param string $id
      * @param string $streamUrl
-<<<<<<< HEAD
      * @param string $title
-     * 
-     * @return int The FFmpeg process ID
-     */
-    public function startStream($id, $streamUrl, $title): int
-=======
      * @param string|null $playlist
      * 
      * @return int The FFmpeg process ID
      */
-    public function startStream($id, $streamUrl, $playlist = null): int
->>>>>>> 302bdf52
+    public function startStream($id, $streamUrl, $title, $playlist = null): int
     {
         // Only start one FFmpeg per channel at a time
         $cacheKey = "hls:pid:{$id}";
