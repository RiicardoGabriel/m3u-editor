--- conflicted
+++ resolved
@@ -113,15 +113,11 @@
         Channel|Episode $model, // This $model is the *original* requested channel/episode
         string $streamUrl,      // This $streamUrl is the URL of the *original* model
         string $title           // This $title is the title of the *original* model
-<<<<<<< HEAD
     ): ?object { // Changed return type
         // Get stream settings, including the ffprobe timeout
         $streamSettings = ProxyService::getStreamSettings();
         $ffprobeTimeout = $streamSettings['ffmpeg_ffprobe_timeout'] ?? 5; // Default to 5 if not set
 
-=======
-    ): ?object {
->>>>>>> da43eaa2
         // Get the failover channels (if any)
         $streams = collect([$model]);
 
@@ -781,21 +777,14 @@
             $cmd = str_replace('{ADDITIONAL_ARGS}', $userArgs, $cmd); // If user wants to include general additional args
         }
 
-        // ... rest of the options and command suffix ...
-<<<<<<< HEAD
         // Get HLS time from settings or use default
         $hlsTime = $settings['ffmpeg_hls_time'] ?? 4;
         $hlsListSize = 15; // Kept as a variable for future configurability
-
-        $cmd .= " -f hls -hls_time {$hlsTime} -hls_list_size {$hlsListSize} " .
-            '-hls_flags delete_segments+append_list+independent_segments ' .
-            '-use_wallclock_as_timestamps 1 ' .
-=======
-        $cmd .= ' -f hls -hls_time 2 -hls_list_size 6 ' .
+      
+        $cmd .= ' -f hls -hls_time {$hlsTime} -hls_list_size {$hlsListSize} ' .
             '-hls_flags delete_segments+append_list+independent_segments+split_by_time ' .
             '-use_wallclock_as_timestamps 1 -start_number 0 ' .
             '-hls_allow_cache 0 -hls_segment_type mpegts ' .
->>>>>>> da43eaa2
             '-hls_segment_filename ' . escapeshellarg($segment) . ' ' .
             '-hls_base_url ' . escapeshellarg($segmentBaseUrl) . ' ' .
             escapeshellarg($m3uPlaylist) . ' ';
