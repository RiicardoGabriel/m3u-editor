--- conflicted
+++ resolved
@@ -14,13 +14,9 @@
 {
     protected string $view = 'forms.components.playlist-info';
 
-<<<<<<< HEAD
-    public function getStats($force = false): array
-=======
     public string|int $interval = '5s';
 
     public function getStats(): array
->>>>>>> 22f93167
     {
         $playlist = Playlist::find($this->getRecord()?->id);
         if (!$playlist) {
