--- conflicted
+++ resolved
@@ -447,12 +447,7 @@
                         $channelCategoryId = (string)$channel->group->id;
                     }
 
-<<<<<<< HEAD
-                    $streamId = rtrim(base64_encode($channel->id), '=');
-
-=======
                     $extension = $channel->container_extension ?? 'mkv';
->>>>>>> 42e42ad7
                     $vodStreams[] = [
                         'num' => $index + 1,
                         'name' => $channel->title_custom ?? $channel->title,
@@ -468,11 +463,7 @@
                         'category_ids' => [$channelCategoryId],
                         'container_extension' => $channel->container_extension ?? 'mkv',
                         'custom_sid' => '',
-<<<<<<< HEAD
-                        'direct_source' => ''
-=======
                         'direct_source' => url("/movie/{$username}/{$password}/" . $channel->id . "." . $extension),
->>>>>>> 42e42ad7
                     ];
                 }
             }
@@ -579,13 +570,8 @@
                                 'added' => $episode->added,
                                 'season' => $episode->season,
                                 'custom_sid' => $espisode->custom_sid ?? '',
-<<<<<<< HEAD
-                                'stream_id' => $streamId,
-                                'direct_source' => url("/xtream/{$uuid}/series/{$username}/{$password}/" . $streamId . ".{$containerExtension}")
-=======
                                 'stream_id' => $episode->id,
                                 'direct_source' => url("/series/{$username}/{$password}/" . $episode->id . ".{$containerExtension}")
->>>>>>> 42e42ad7
                             ];
                         }
                     }
@@ -691,10 +677,6 @@
             }
 
             return response()->json($seriesCategories);
-<<<<<<< HEAD
-        } else {
-            return response()->json(['error' => "Action '{$action}' not implemented"]);
-=======
         } else if ($action === 'get_vod_info') {
             $channelId = $request->input('vod_id');
 
@@ -764,7 +746,6 @@
                 'info' => $defaultInfo,
                 'movie_data' => $defaultMovieData,
             ]);
->>>>>>> 42e42ad7
         }
     }
 }