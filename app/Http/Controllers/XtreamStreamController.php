<?php

namespace App\Http\Controllers;

use App\Facades\ProxyFacade;
use App\Models\Playlist;
use App\Models\MergedPlaylist;
use App\Models\CustomPlaylist;
use App\Models\User;
use App\Models\Channel;
use App\Models\Episode;
use App\Models\Series;
use Illuminate\Http\Request;
use Illuminate\Support\Facades\Redirect;
use Illuminate\Support\Facades\Hash;
use Illuminate\Database\Eloquent\Model;
use Illuminate\Database\Eloquent\ModelNotFoundException;

class XtreamStreamController extends Controller
{
    /**
     * Authenticates a playlist using either PlaylistAuth credentials or the original method 
     * (username = playlist owner's name, password = playlist UUID).
     */
    private function findAuthenticatedPlaylistAndStreamModel(string $username, string $password, int $streamId, string $streamType): array
    {
        $streamModel = null;
        $playlist = null;

        // Method 1: Try to authenticate using PlaylistAuth credentials
        $playlistAuth = \App\Models\PlaylistAuth::where('username', $username)
            ->where('password', $password)
            ->where('enabled', true)
            ->first();

        if ($playlistAuth) {
            $playlist = $playlistAuth->getAssignedModel();
            if ($playlist) {
                // Load necessary relationships for the playlist
                $playlist->load(['user']);
            }
        }

        // Method 2: Fall back to original authentication (username = playlist owner, password = playlist UUID)
        if (!$playlist) {
            // Try to find playlist by UUID (password parameter)
            try {
                $playlist = Playlist::with(['user'])->where('uuid', $password)->firstOrFail();

                // Verify username matches playlist owner's name
                if ($playlist->user->name !== $username) {
                    $playlist = null;
                }
            } catch (ModelNotFoundException $e) {
                try {
                    $playlist = MergedPlaylist::with(['user'])->where('uuid', $password)->firstOrFail();

                    // Verify username matches playlist owner's name
                    if ($playlist->user->name !== $username) {
                        $playlist = null;
                    }
                } catch (ModelNotFoundException $e) {
                    try {
                        $playlist = CustomPlaylist::with(['user'])->where('uuid', $password)->firstOrFail();

                        // Verify username matches playlist owner's name
                        if ($playlist->user->name !== $username) {
                            $playlist = null;
                        }
                    } catch (ModelNotFoundException $e) {
                        return [null, null];
                    }
                }
            }
        }

        // If no authentication method worked, return null
        if (!$playlist) {
            return [null, null];
        }

        // Get the stream model
        $streamModel = $this->getValidatedStreamFromPlaylist($playlist, $streamId, $streamType);

        return [$playlist, $streamModel];
    }

    /**
     * Validates if a stream (Channel or Episode) exists, is enabled, and belongs to the given authenticated playlist.
     * Returns the stream Model (Channel or Episode) if valid, otherwise null.
     */
    private function getValidatedStreamFromPlaylist(Model $playlist, int $streamId, string $streamType): ?Model
    {
        // Live and VOD streams are handled the same
        if ($streamType === 'live' || $streamType === 'vod') {
            // Assuming all playlist types have a 'channels' relationship defined.
            return $playlist->channels()
                ->where('channels.id', $streamId) // Qualify column name if pivot table involved
                ->where('enabled', true)
                ->first();
        } elseif ($streamType === 'episode') {
            $episode = Episode::with('season.series')->find($streamId);
            if (!$episode) {
                return null; // Episode or its hierarchy not found
            }
            $series = $episode->season()->first()->series ?? null;
            if (!$series) {
                return null; // Series not found
            }
            if (!$series->enabled) {
                return null; // Series is disabled
            }

            // Validate series membership in the playlist.
            // This assumes all playlist types (Playlist, MergedPlaylist, CustomPlaylist)
            // have a 'series' relationship defined that correctly links to App\Models\Series.
            $isMember = $playlist->series()
                ->where('series.id', $series->id) // Qualify column name
                ->exists();

            return $isMember ? $episode : null;
        }
        return null;
    }

    /**
     * Live stream requests.
     * 
     * @tags Xtream API Streams
     * @summary Provides live stream access.
     * @description Authenticates the request based on Xtream credentials provided in the path.
     * If successful and the requested channel is valid and part of an authorized playlist,
     * this endpoint redirects to the actual internal stream URL.
     * The route for this endpoint is typically `/live/{username}/{password}/{streamId}.{format}`.
     *
     * @param \Illuminate\Http\Request $request The HTTP request
     * @param string $uuid The UUID of the Xtream API (path parameter)
     * @param string $username User's Xtream API username (path parameter)
     * @param string $password User's Xtream API password (path parameter)
     * @param string $streamId The ID of the live stream (channel ID) (path parameter)
     * @param string $format The requested stream format (e.g., 'ts', 'm3u8') (path parameter)
     *
     * @response 302 scenario="Successful redirect to stream URL" description="Redirects to the internal live stream URL."
     * @response 403 scenario="Forbidden/Unauthorized" {"error": "Unauthorized or stream not found"}
     * 
     * @unauthenticated
     */
    /**
     * Live stream requests.
     */
    public function handleLive(Request $request, string $username, string $password, int $streamId, string $format = 'ts')
    {
        list($playlist, $channel) = $this->findAuthenticatedPlaylistAndStreamModel($username, $password, $streamId, 'live');
        if ($channel instanceof Channel) {
            if ($playlist->enable_proxy) {
<<<<<<< HEAD
                $url = ProxyFacade::getProxyUrlForChannel($streamId);
=======
                // If proxy enabled, call the controller method directly to avoid redirect loop
                $bufferedStreamsEnabled = false; // prep for upcoming feature: config('proxy.shared_streams.enabled', false)
                if ($playlist->proxy_options['output'] === 'hls') {
                    if ($bufferedStreamsEnabled) {
                        // @TODO...
                    } else {
                        return app()->call('App\\Http\\Controllers\\HlsStreamController@serveChannelPlaylist', [
                            'encodedId' => rtrim(base64_encode($streamId), '='),
                        ]);
                    }
                } else {
                    if ($bufferedStreamsEnabled) {
                        // @TODO...
                    } else {
                        return app()->call('App\\Http\\Controllers\\StreamController@__invoke', [
                            'encodedId' => rtrim(base64_encode($streamId), '='),
                            'format' => 'ts',
                        ]);
                    }
                }
>>>>>>> 9ed1e2e2
            } else {
                return Redirect::to($channel->url_custom ?? $channel->url);
            }
        }

        return response()->json(['error' => 'Unauthorized or stream not found'], 403);
    }

    /**
     * VOD stream requests.
     */
    public function handleVod(Request $request, string $username, string $password, string $streamId, string $format = 'ts')
    {
        list($playlist, $channel) = $this->findAuthenticatedPlaylistAndStreamModel($username, $password, $streamId, 'vod');
        if ($channel instanceof Channel) {
            if ($playlist->enable_proxy) {
<<<<<<< HEAD
                $url = ProxyFacade::getProxyUrlForChannel($streamId);
=======
                // If proxy enabled, call the controller method directly to avoid redirect loop
                $bufferedStreamsEnabled = false; // prep for upcoming feature: config('proxy.shared_streams.enabled', false)
                if ($playlist->proxy_options['output'] === 'hls') {
                    if ($bufferedStreamsEnabled) {
                        // @TODO...
                    } else {
                        return app()->call('App\\Http\\Controllers\\HlsStreamController@serveChannelPlaylist', [
                            'encodedId' => rtrim(base64_encode($streamId), '='),
                        ]);
                    }
                } else {
                    if ($bufferedStreamsEnabled) {
                        // @TODO...
                    } else {
                        return app()->call('App\\Http\\Controllers\\StreamController@__invoke', [
                            'encodedId' => rtrim(base64_encode($streamId), '='),
                            'format' => 'ts',
                        ]);
                    }
                }
>>>>>>> 9ed1e2e2
            } else {
                return Redirect::to($channel->url_custom ?? $channel->url);
            }
        }

        return response()->json(['error' => 'Unauthorized or stream not found'], 403);
    }

    /**
     * Series episode stream requests.
     */
    public function handleSeries(Request $request, string $username, string $password, int $streamId, string $format = 'mp4')
    {
        list($playlist, $episode) = $this->findAuthenticatedPlaylistAndStreamModel($username, $password, $streamId, 'episode');
        if ($episode instanceof Episode) {
            if ($playlist->enable_proxy) {
<<<<<<< HEAD
                $url = ProxyFacade::getProxyUrlForEpisode($streamId);
=======
                // If proxy enabled, call the controller method directly to avoid redirect loop
                $bufferedStreamsEnabled = false; // prep for upcoming feature: config('proxy.shared_streams.enabled', false)
                if ($playlist->proxy_options['output'] === 'hls') {
                    if ($bufferedStreamsEnabled) {
                        // @TODO...
                    } else {
                        return app()->call('App\\Http\\Controllers\\HlsStreamController@serveEpisodePlaylist', [
                            'encodedId' => rtrim(base64_encode($streamId), '='),
                        ]);
                    }
                } else {
                    if ($bufferedStreamsEnabled) {
                        // @TODO...
                    } else {
                        return app()->call('App\\Http\\Controllers\\StreamController@episode', [
                            'encodedId' => rtrim(base64_encode($streamId), '='),
                            'format' => 'ts',
                        ]);
                    }
                }
>>>>>>> 9ed1e2e2
            } else {
                return Redirect::to($episode->url);
            }
        }

        return response()->json(['error' => 'Unauthorized or stream not found'], 403);
    }
}<|MERGE_RESOLUTION|>--- conflicted
+++ resolved
@@ -153,9 +153,6 @@
         list($playlist, $channel) = $this->findAuthenticatedPlaylistAndStreamModel($username, $password, $streamId, 'live');
         if ($channel instanceof Channel) {
             if ($playlist->enable_proxy) {
-<<<<<<< HEAD
-                $url = ProxyFacade::getProxyUrlForChannel($streamId);
-=======
                 // If proxy enabled, call the controller method directly to avoid redirect loop
                 $bufferedStreamsEnabled = false; // prep for upcoming feature: config('proxy.shared_streams.enabled', false)
                 if ($playlist->proxy_options['output'] === 'hls') {
@@ -176,7 +173,6 @@
                         ]);
                     }
                 }
->>>>>>> 9ed1e2e2
             } else {
                 return Redirect::to($channel->url_custom ?? $channel->url);
             }
@@ -193,9 +189,6 @@
         list($playlist, $channel) = $this->findAuthenticatedPlaylistAndStreamModel($username, $password, $streamId, 'vod');
         if ($channel instanceof Channel) {
             if ($playlist->enable_proxy) {
-<<<<<<< HEAD
-                $url = ProxyFacade::getProxyUrlForChannel($streamId);
-=======
                 // If proxy enabled, call the controller method directly to avoid redirect loop
                 $bufferedStreamsEnabled = false; // prep for upcoming feature: config('proxy.shared_streams.enabled', false)
                 if ($playlist->proxy_options['output'] === 'hls') {
@@ -216,7 +209,6 @@
                         ]);
                     }
                 }
->>>>>>> 9ed1e2e2
             } else {
                 return Redirect::to($channel->url_custom ?? $channel->url);
             }
@@ -233,9 +225,6 @@
         list($playlist, $episode) = $this->findAuthenticatedPlaylistAndStreamModel($username, $password, $streamId, 'episode');
         if ($episode instanceof Episode) {
             if ($playlist->enable_proxy) {
-<<<<<<< HEAD
-                $url = ProxyFacade::getProxyUrlForEpisode($streamId);
-=======
                 // If proxy enabled, call the controller method directly to avoid redirect loop
                 $bufferedStreamsEnabled = false; // prep for upcoming feature: config('proxy.shared_streams.enabled', false)
                 if ($playlist->proxy_options['output'] === 'hls') {
@@ -256,7 +245,6 @@
                         ]);
                     }
                 }
->>>>>>> 9ed1e2e2
             } else {
                 return Redirect::to($episode->url);
             }
