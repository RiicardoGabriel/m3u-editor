<?php

namespace App\Http\Controllers;

use Exception;
use App\Models\Channel;
use App\Services\HlsStreamService;
use Illuminate\Http\Request;
use Illuminate\Support\Facades\Cache;
use Illuminate\Support\Facades\Log;
use Illuminate\Support\Facades\Redis;
use Illuminate\Support\Facades\Storage;

class ChannelHlsStreamController extends Controller
{
    private $hlsService;

    public function __construct(HlsStreamService $hlsStreamService)
    {
        $this->hlsService = $hlsStreamService;
    }

    /**
     * Launch (or re-launch) an FFmpeg HLS job for this channel,
     * then send the contents of the .m3u8 file.
     * 
     * @param Request $request
     * @param int|string $encodedId
     * 
     * @return \Illuminate\Http\Response
     */
    public function __invoke(Request $request, $encodedId, $playlist = null)
    {
        // Find the channel by ID
        if (strpos($encodedId, '==') === false) {
            $encodedId .= '=='; // right pad to ensure proper decoding
        }
        $channel = Channel::findOrFail(base64_decode($encodedId));
        $channelId = $channel->id;
        $streamUrl = $channel->url_custom ?? $channel->url;
        $title = $channel->title_custom ?? $channel->title;
        $title = strip_tags($title);

        // Start stream, if not already running
        if (!$this->hlsService->isRunning($channelId)) {
            try {
<<<<<<< HEAD
                $this->hlsService->startStream($channelId, $streamUrl, $title);
=======
                $this->hlsService->startStream($channelId, $streamUrl, $playlist);
>>>>>>> 302bdf52
                Log::channel('ffmpeg')->info("Started HLS stream for channel {$channelId} ({$title})");
            } catch (Exception $e) {
                Log::channel('ffmpeg')->error("Failed to start HLS stream for channel {$channelId} ({$title}): {$e->getMessage()}");
                abort(500, 'Failed to start the stream.');
            }
        } else {
            // Stream is already running, no need to start it again
            // Log::channel('ffmpeg')->info("HLS stream already running for channel {$channelId} ({$title})");
        }

        // Return the Playlist
        $pid = Cache::get("hls:pid:{$channelId}");
        $path = Storage::disk('app')->path("hls/{$channelId}/stream.m3u8");
        $maxAttempts = 10;
        for ($attempt = 1; $attempt <= $maxAttempts; $attempt++) {
            // If the playlist is ready, serve it immediately
            if (file_exists($path)) {
                return response('', 200, [
                    'Content-Type'      => 'application/vnd.apple.mpegurl',
                    'X-Accel-Redirect'  => "/internal/hls/{$channelId}/stream.m3u8",
                    'Cache-Control'     => 'no-cache, no-transform',
                    'Connection'        => 'keep-alive',
                ]);
            }

            // On the last try, give up if FFmpeg isn’t running
            if ($attempt === $maxAttempts) {
                if (!$pid || !posix_kill($pid, 0)) {
                    Log::channel('ffmpeg')
                        ->error("FFmpeg process {$pid} is not running (or died) for channel {$channelId}");
                    abort(404, 'Playlist not found.');
                }

                // If it *is* running but playlist never appeared, tell the client to retry
                return redirect()
                    ->route('stream.hls.playlist', ['encodedId' => $encodedId])
                    ->with('error', 'Playlist not ready yet. Please try again.');
            }

            // Otherwise, wait and retry
            sleep(1);
        }
    }

    /**
     * Serve individual .ts segments.
     * 
     * @param Request $request
     * @param int|string $channelId
     * 
     * @return \Illuminate\Http\Response
     */
    public function serveSegment(Request $request, $channelId, $segment)
    {
        $path = Storage::disk('app')->path("hls/{$channelId}/{$segment}");

        // If segment is not found, return 404 error
        abort_unless(file_exists($path), 404, 'Segment not found.');

        // Record timestamp in Redis (never expires until we prune)
        Redis::set("hls:last_seen:{$channelId}", now()->timestamp);

        // Add to active IDs set
        Redis::sadd('hls:active_ids', $channelId);

        return response('', 200, [
            'Content-Type'     => 'video/mp2t',
            'X-Accel-Redirect' => "/internal/hls/{$channelId}/{$segment}",
            'Cache-Control'    => 'no-cache, no-transform',
            'Connection'       => 'keep-alive',
        ]);
    }
}<|MERGE_RESOLUTION|>--- conflicted
+++ resolved
@@ -44,11 +44,7 @@
         // Start stream, if not already running
         if (!$this->hlsService->isRunning($channelId)) {
             try {
-<<<<<<< HEAD
-                $this->hlsService->startStream($channelId, $streamUrl, $title);
-=======
-                $this->hlsService->startStream($channelId, $streamUrl, $playlist);
->>>>>>> 302bdf52
+                $this->hlsService->startStream($channelId, $streamUrl, $title, $playlist);
                 Log::channel('ffmpeg')->info("Started HLS stream for channel {$channelId} ({$title})");
             } catch (Exception $e) {
                 Log::channel('ffmpeg')->error("Failed to start HLS stream for channel {$channelId} ({$title}): {$e->getMessage()}");
