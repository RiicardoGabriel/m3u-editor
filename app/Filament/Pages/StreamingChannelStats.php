--- conflicted
+++ resolved
@@ -22,22 +22,12 @@
 
     protected static string $view = 'filament.pages.streaming-channel-stats';
 
-<<<<<<< HEAD
-    public $statsData = [];
-
-    public function mount(): void
-    {
-        $this->statsData = $this->getStatsData();
-    }
-
     static function shouldRegisterNavigation(): bool
     {
         // Only register if the shared streaming feature is disabled
         return !config('proxy.shared_streaming.enabled', false);
     }
 
-=======
->>>>>>> 53feeac7
     public function getSubheading(): ?string
     {
         return empty($this->statsData)
