--- conflicted
+++ resolved
@@ -2,51 +2,6 @@
 
 namespace App\Filament\Resources\Vods;
 
-<<<<<<< HEAD
-use App\Filament\Resources\EpgMaps\EpgMapResource;
-use Filament\Schemas\Schema;
-use Filament\Tables\Enums\RecordActionsPosition;
-use Filament\Tables\Columns\ImageColumn;
-use Filament\Tables\Columns\TextColumn;
-use Filament\Tables\Columns\TextInputColumn;
-use Filament\Tables\Columns\IconColumn;
-use Filament\Tables\Columns\ToggleColumn;
-use Filament\Tables\Columns\SelectColumn;
-use Filament\Tables\Filters\SelectFilter;
-use Filament\Tables\Filters\Filter;
-use Filament\Actions\ActionGroup;
-use Filament\Actions\EditAction;
-use Filament\Schemas\Components\Grid;
-use Filament\Actions\Action;
-use App\Jobs\ProcessVodChannels;
-use Filament\Actions\DeleteAction;
-use Filament\Actions\ViewAction;
-use Filament\Actions\BulkActionGroup;
-use Filament\Actions\BulkAction;
-use Filament\Actions\DeleteBulkAction;
-use Filament\Forms\Components\Select;
-use Filament\Schemas\Components\Utilities\Set;
-use Filament\Schemas\Components\Utilities\Get;
-use App\Jobs\MapPlaylistChannelsToEpg;
-use Filament\Forms\Components\ToggleButtons;
-use Filament\Forms\Components\Toggle;
-use Filament\Forms\Components\TextInput;
-use App\Jobs\ChannelFindAndReplace;
-use App\Jobs\ChannelFindAndReplaceReset;
-use App\Filament\Resources\Vods\Pages\ListVod;
-use Filament\Schemas\Components\Section;
-use Filament\Infolists\Components\TextEntry;
-use Filament\Infolists\Components\IconEntry;
-use Filament\Schemas\Components\Fieldset;
-use Filament\Forms\Components\Hidden;
-use Exception;
-use Filament\Forms\Components\Textarea;
-use Filament\Forms\Components\Repeater;
-use Illuminate\Validation\ValidationException;
-use Illuminate\Database\Eloquent\ModelNotFoundException;
-use Illuminate\Database\QueryException;
-=======
->>>>>>> 9ca9d681
 use App\Facades\LogoFacade;
 use App\Facades\ProxyFacade;
 use App\Filament\Resources\EpgMaps\EpgMapResource;
@@ -494,14 +449,10 @@
                     ->modalIcon('heroicon-o-document-arrow-down')
                     ->modalDescription('Sync VOD .strm files now? This will generate .strm files for this VOD channel at the path set for this channel.')
                     ->modalSubmitActionLabel('Yes, sync now'),
-<<<<<<< HEAD
                 DeleteAction::make()
                     ->modalIcon('heroicon-o-trash')
                     ->modalDescription('Are you sure you want to delete this VOD channel? This action cannot be undone.')
                     ->modalSubmitActionLabel('Yes, delete VOD'),
-=======
-                DeleteAction::make()->hidden(fn(Model $record) => ! $record->is_custom),
->>>>>>> 9ca9d681
             ])->button()->hiddenLabel()->size('sm'),
             ViewAction::make()
                 ->button()
@@ -958,13 +909,10 @@
                     ->modalIcon('heroicon-o-x-circle')
                     ->modalDescription('Disable the selected channel(s) now?')
                     ->modalSubmitActionLabel('Yes, disable now'),
-<<<<<<< HEAD
                 DeleteBulkAction::make()
                     ->modalIcon('heroicon-o-trash')
                     ->modalDescription('Are you sure you want to delete the selected VOD channels? This action cannot be undone.')
                     ->modalSubmitActionLabel('Yes, delete VODs'),
-=======
->>>>>>> 9ca9d681
             ]),
         ];
     }
