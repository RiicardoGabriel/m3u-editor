--- conflicted
+++ resolved
@@ -233,7 +233,6 @@
                         ->requiresConfirmation()
                         ->icon('heroicon-o-arrow-path')
                         ->modalIcon('heroicon-o-arrow-path')
-<<<<<<< HEAD
                         ->modalDescription('Process playlist series now? Only enabled series will be included.')
                         ->modalSubmitActionLabel('Yes, process now'),
                     Tables\Actions\Action::make('process_vod')
@@ -260,9 +259,6 @@
                         ->icon('heroicon-o-arrow-path')
                         ->modalIcon('heroicon-o-arrow-path')
                         ->modalDescription('Fetch VOD metadata for this playlist now? Only enabled channels will be included.')
-=======
-                        ->modalDescription('Process playlist series now?')
->>>>>>> 2f72d9ec
                         ->modalSubmitActionLabel('Yes, process now'),
                     Tables\Actions\Action::make('Download M3U')
                         ->label('Download M3U')
