<?php

namespace App\Filament\Resources;

use App\Enums\ChannelLogoType;
use App\Facades\ProxyFacade;
use App\Filament\Resources\ChannelResource\Pages;
use App\Filament\Resources\ChannelResource\RelationManagers;
use App\Infolists\Components\VideoPreview;
use App\Livewire\ChannelStreamStats;
use App\Models\Channel;
use App\Models\ChannelFailover;
use App\Models\CustomPlaylist;
use App\Models\Epg;
use App\Models\Group;
use App\Models\Playlist;
use Filament\Forms;
use Filament\Forms\Form;
use Filament\Forms\Get;
use Filament\Notifications\Notification;
use Filament\Resources\Resource;
use Filament\Infolists;
use Filament\Infolists\Infolist;
use Filament\Tables;
use Filament\Tables\Table;
use Illuminate\Database\Eloquent\Builder;
use Illuminate\Database\Eloquent\Collection;
use Illuminate\Support\Facades\DB;

class ChannelResource extends Resource
{
    protected static ?string $model = Channel::class;

    protected static ?string $recordTitleAttribute = 'title';

    public static function getGloballySearchableAttributes(): array
    {
        return ['title', 'title_custom', 'name', 'name_custom', 'url', 'stream_id', 'stream_id_custom'];
    }

    public static function getGlobalSearchEloquentQuery(): Builder
    {
        return parent::getGlobalSearchEloquentQuery()
            ->where('user_id', auth()->id());
    }

    protected static ?string $navigationIcon = 'heroicon-o-film';

    protected static ?string $navigationGroup = 'Playlist';

    public static function getNavigationSort(): ?int
    {
        return 3;
    }

    public static function form(Form $form): Form
    {
        return $form
            ->schema(self::getForm());
    }

    public static function table(Table $table): Table
    {
        return self::setupTable($table);
    }

    public static function setupTable(Table $table, $relationId = null): Table
    {
        //        $livewire = $table->getLivewire();
        return $table->persistFiltersInSession()
            ->filtersTriggerAction(function ($action) {
                return $action->button()->label('Filters');
            })
            ->modifyQueryUsing(function (Builder $query) {
                $query->with(['epgChannel', 'playlist'])
                    ->withCount(['failovers']);
            })
            ->deferLoading()
            ->paginated([10, 25, 50, 100])
            ->defaultPaginationPageOption(25)
            ->columns([
                Tables\Columns\ImageColumn::make('logo')
                    ->label('Icon')
                    ->checkFileExistence(false)
                    ->height(30)
                    ->width('auto')
                    ->getStateUsing(function ($record) {
                        if ($record->logo_type === ChannelLogoType::Channel) {
                            return $record->logo;
                        }
                        return $record->epgChannel?->icon ?? $record->logo;
                    })
                    ->toggleable(),
                Tables\Columns\TextInputColumn::make('sort')
                    ->label('Sort Order')
                    ->rules(['min:0'])
                    ->type('number')
                    ->placeholder('Sort Order')
                    ->sortable()
                    ->tooltip(fn($record) => $record->playlist->auto_sort ? 'Playlist auto-sort enabled; disable to change' : 'Channel sort order')
                    ->disabled(fn($record) => $record->playlist->auto_sort)
                    ->toggleable(),
                Tables\Columns\TextColumn::make('failovers_count')
                    ->label('Failovers')
                    ->counts('failovers')
                    ->toggleable()
                    ->sortable(),
                Tables\Columns\TextInputColumn::make('stream_id_custom')
                    ->label('ID')
                    ->rules(['min:0', 'max:255'])
                    ->tooltip(fn($record) => $record->stream_id)
                    ->placeholder(fn($record) => $record->stream_id)
                    ->searchable()
                    ->toggleable(),
                Tables\Columns\TextInputColumn::make('title_custom')
                    ->label('Title')
                    ->rules(['min:0', 'max:255'])
                    ->tooltip(fn($record) => $record->title)
                    ->placeholder(fn($record) => $record->title)
                    ->searchable()
                    ->toggleable(),
                Tables\Columns\TextInputColumn::make('name_custom')
                    ->label('Name')
                    ->rules(['min:0', 'max:255'])
                    ->tooltip(fn($record) => $record->name)
                    ->placeholder(fn($record) => $record->name)
                    ->searchable()
                    ->toggleable(),
                Tables\Columns\ToggleColumn::make('enabled')
                    ->toggleable()
                    ->tooltip('Toggle channel status')
                    ->sortable(),
                Tables\Columns\TextInputColumn::make('channel')
                    ->rules(['numeric', 'min:0'])
                    ->type('number')
                    ->placeholder('Channel No.')
                    ->tooltip('Channel number')
                    ->toggleable()
                    ->sortable(),
                Tables\Columns\TextInputColumn::make('url_custom')
                    ->label('URL')
                    ->rules(['url'])
                    ->type('url')
                    ->tooltip('Channel url')
                    ->placeholder(fn($record) => $record->url)
                    ->searchable()
                    ->toggleable(),
                Tables\Columns\TextInputColumn::make('shift')
                    ->rules(['numeric', 'min:0'])
                    ->type('number')
                    ->placeholder('Shift')
                    ->tooltip('Shift')
                    ->toggleable()
                    ->sortable(),
                Tables\Columns\TextColumn::make('group')
                    ->hidden(fn() => $relationId)
                    ->toggleable()
                    ->searchable(query: function ($query, string $search): Builder {
                        $connection = $query->getConnection();
                        $driver = $connection->getDriverName();

                        switch ($driver) {
                            case 'pgsql':
                                return $query->orWhereRaw('LOWER("group"::text) LIKE ?', ["%{$search}%"]);
                            case 'mysql':
                                return $query->orWhereRaw('LOWER(`group`) LIKE ?', ["%{$search}%"]);
                            case 'sqlite':
                                return $query->orWhereRaw('LOWER("group") LIKE ?', ["%{$search}%"]);
                            default:
                                // Fallback using Laravel's database abstraction
                                return $query->orWhere(DB::raw('LOWER(group)'), 'LIKE', "%{$search}%");
                        }
                    })
                    ->sortable(),
                Tables\Columns\TextColumn::make('epgChannel.name')
                    ->label('EPG Channel')
                    ->toggleable()
                    ->searchable()
                    ->limit(40)
                    ->sortable(),
                Tables\Columns\SelectColumn::make('logo_type')
                    ->label('Preferred Icon')
                    ->options([
                        'channel' => 'Channel',
                        'epg' => 'EPG',
                    ])
                    ->sortable()
                    ->tooltip('Preferred icon source')
                    ->toggleable(),
                Tables\Columns\TextColumn::make('lang')
                    ->searchable()
                    ->toggleable(isToggledHiddenByDefault: true)
                    ->sortable(),
                Tables\Columns\TextColumn::make('country')
                    ->searchable()
                    ->toggleable(isToggledHiddenByDefault: true)
                    ->sortable(),
                Tables\Columns\TextColumn::make('playlist.name')
                    ->hidden(fn() => $relationId)
                    ->numeric()
                    ->toggleable()
                    ->sortable(),

                Tables\Columns\TextColumn::make('stream_id')
                    ->label('Default ID')
                    ->sortable()
                    ->searchable()
                    ->toggleable(isToggledHiddenByDefault: true),
                Tables\Columns\TextColumn::make('title')
                    ->label('Default Title')
                    ->sortable()
                    ->searchable()
                    ->toggleable(isToggledHiddenByDefault: true),
                Tables\Columns\TextColumn::make('name')
                    ->label('Default Name')
                    ->sortable()
                    ->searchable()
                    ->toggleable(isToggledHiddenByDefault: true),
                Tables\Columns\TextColumn::make('url')
                    ->label('Default URL')
                    ->sortable()
                    ->searchable()
                    ->toggleable(isToggledHiddenByDefault: true),

                Tables\Columns\TextColumn::make('created_at')
                    ->dateTime()
                    ->sortable()
                    ->toggleable(isToggledHiddenByDefault: true),
                Tables\Columns\TextColumn::make('updated_at')
                    ->dateTime()
                    ->sortable()
                    ->toggleable(isToggledHiddenByDefault: true),
            ])
            ->filters([
                Tables\Filters\SelectFilter::make('playlist')
                    ->relationship('playlist', 'name')
                    ->hidden(fn() => $relationId)
                    ->multiple()
                    ->preload()
                    ->searchable(),
                Tables\Filters\Filter::make('enabled')
                    ->label('Channel is enabled')
                    ->toggle()
                    ->query(function ($query) {
                        return $query->where('enabled', true);
                    }),
                Tables\Filters\Filter::make('disabled')
                    ->label('Channel is disabled')
                    ->toggle()
                    ->query(function ($query) {
                        return $query->where('enabled', false);
                    }),
                Tables\Filters\Filter::make('mapped')
                    ->label('EPG is mapped')
                    ->toggle()
                    ->query(function ($query) {
                        return $query->where('epg_channel_id', '!=', null);
                    }),
                Tables\Filters\Filter::make('un_mapped')
                    ->label('EPG is not mapped')
                    ->toggle()
                    ->query(function ($query) {
                        return $query->where('epg_channel_id', '=', null);
                    }),
            ])
            ->actions([
                Tables\Actions\EditAction::make()
                    ->button()
                    ->hiddenLabel()
                    ->slideOver(),
                Tables\Actions\ViewAction::make()
                    ->button()
                    ->hiddenLabel()
                    ->slideOver(),
            ], position: Tables\Enums\ActionsPosition::BeforeCells)
            ->bulkActions([
                Tables\Actions\BulkActionGroup::make([
                    Tables\Actions\BulkAction::make('add')
                        ->label('Add to custom playlist')
                        ->form([
                            Forms\Components\Select::make('playlist')
                                ->required()
                                ->label('Custom Playlist')
                                ->helperText('Select the custom playlist you would like to add the selected channel(s) to.')
                                ->options(CustomPlaylist::where(['user_id' => auth()->id()])->get(['name', 'id'])->pluck('name', 'id'))
                                ->searchable(),
                        ])
                        ->action(function (Collection $records, array $data): void {
                            $playlist = CustomPlaylist::findOrFail($data['playlist']);
                            $playlist->channels()->syncWithoutDetaching($records->pluck('id'));
                        })->after(function () {
                            Notification::make()
                                ->success()
                                ->title('Channels added to custom playlist')
                                ->body('The selected channels have been added to the chosen custom playlist.')
                                ->send();
                        })
                        ->deselectRecordsAfterCompletion()
                        ->requiresConfirmation()
                        ->icon('heroicon-o-play')
                        ->modalIcon('heroicon-o-play')
                        ->modalDescription('Add the selected channel(s) to the chosen custom playlist.')
                        ->modalSubmitActionLabel('Add now'),
                    Tables\Actions\BulkAction::make('move')
                        ->label('Move to group')
                        ->form([
                            Forms\Components\Select::make('playlist')
                                ->required()
                                ->live()
                                ->afterStateUpdated(function (Forms\Set $set) {
                                    $set('group', null);
                                })
                                ->label('Playlist')
                                ->helperText('Select a playlist - only channels in the selected playlist will be moved. Any channels selected from another playlist will be ignored.')
                                ->options(Playlist::where(['user_id' => auth()->id()])->get(['name', 'id'])->pluck('name', 'id'))
                                ->searchable(),
                            Forms\Components\Select::make('group')
                                ->required()
                                ->live()
                                ->label('Group')
                                ->helperText(fn(Get $get) => $get('playlist') === null ? 'Select a playlist first...' : 'Select the group you would like to move the items to.')
                                ->options(fn(Get $get) => Group::where(['user_id' => auth()->id(), 'playlist_id' => $get('playlist')])->get(['name', 'id'])->pluck('name', 'id'))
                                ->searchable()
                                ->disabled(fn(Get $get) => $get('playlist') === null),
                        ])
                        ->action(function (Collection $records, array $data): void {
                            $filtered = $records->where('playlist_id', $data['playlist']);
                            $group = Group::findOrFail($data['group']);
                            foreach ($filtered as $record) {
                                $record->update([
                                    'group' => $group->name,
                                    'group_id' => $group->id,
                                ]);
                            }
                        })->after(function () {
                            Notification::make()
                                ->success()
                                ->title('Channels moved to group')
                                ->body('The selected channels have been moved to the chosen group.')
                                ->send();
                        })
                        ->deselectRecordsAfterCompletion()
                        ->requiresConfirmation()
                        ->icon('heroicon-o-arrows-right-left')
                        ->modalIcon('heroicon-o-arrows-right-left')
                        ->modalDescription('Move the selected channel(s) to the chosen group.')
                        ->modalSubmitActionLabel('Move now'),
                    Tables\Actions\BulkAction::make('map')
                        ->label('Map EPG to selected')
                        ->form([
                            Forms\Components\Select::make('epg')
                                ->required()
                                ->label('EPG')
                                ->helperText('Select the EPG you would like to map from.')
                                ->options(Epg::where(['user_id' => auth()->id()])->get(['name', 'id'])->pluck('name', 'id'))
                                ->searchable(),
                            Forms\Components\Toggle::make('overwrite')
                                ->label('Overwrite')
                                ->helperText('Overwrite channels with existing mappings?')
                                ->default(false),
                        ])
                        ->action(function (Collection $records, array $data): void {
                            app('Illuminate\Contracts\Bus\Dispatcher')
                                ->dispatch(new \App\Jobs\MapPlaylistChannelsToEpg(
                                    epg: (int)$data['epg'],
                                    channels: $records->pluck('id')->toArray(),
                                    force: $data['overwrite'],
                                ));
                        })->after(function () {
                            Notification::make()
                                ->success()
                                ->title('EPG to Channel mapping')
                                ->body('Mapping started, you will be notified when the process is complete.')
                                ->send();
                        })
                        ->deselectRecordsAfterCompletion()
                        ->requiresConfirmation()
                        ->icon('heroicon-o-link')
                        ->modalIcon('heroicon-o-link')
                        ->modalDescription('Map the selected EPG to the selected channel(s).')
                        ->modalSubmitActionLabel('Map now'),
                    Tables\Actions\BulkAction::make('preferred_logo')
                        ->label('Update preferred icon')
                        ->form([
                            Forms\Components\Select::make('logo_type')
                                ->label('Preferred Icon')
                                ->helperText('Prefer logo from channel or EPG.')
                                ->options([
                                    'channel' => 'Channel',
                                    'epg' => 'EPG',
                                ])
                                ->searchable(),

                        ])
                        ->action(function (Collection $records, array $data): void {
                            Channel::whereIn('id', $records->pluck('id')->toArray())
                                ->update([
                                    'logo_type' => $data['logo_type'],
                                ]);
                        })->after(function () {
                            Notification::make()
                                ->success()
                                ->title('Preferred icon updated')
                                ->body('The preferred icon has been updated.')
                                ->send();
                        })
                        ->deselectRecordsAfterCompletion()
                        ->requiresConfirmation()
                        ->icon('heroicon-o-photo')
                        ->modalIcon('heroicon-o-photo')
                        ->modalDescription('Update the preferred icon for the selected channel(s).')
                        ->modalSubmitActionLabel('Update now'),

                    Tables\Actions\BulkAction::make('failover')
                        ->label('Add as failover')
                        ->form(function (Collection $records) { // $records here are the selected table records
                            $selectedRecordIds = $records->pluck('id')->toArray();
                            return [
                                Forms\Components\Select::make('master_channel_id')
                                    ->label('Master Channel')
                                    ->options(function ($state) use ($selectedRecordIds) {
<<<<<<< HEAD
                                    // Get IDs of channels that are already masters
                                    $masterChannelIds = \App\Models\ChannelFailover::query()
                                        ->distinct()
                                        ->pluck('channel_id')
                                        ->toArray();

                                    // Combine selected IDs and master IDs, remove duplicates
                                    $eligibleChannelIds = array_unique(array_merge($selectedRecordIds, $masterChannelIds));

                                    $query = \App\Models\Channel::query()->with('playlist');

                                    if (!empty($eligibleChannelIds)) {
                                        $query->whereIn('id', $eligibleChannelIds);
                                    } else {
                                        // If no eligible IDs, and no state, effectively return no options
                                        // If state exists, it will be handled below.
                                        if (!$state) {
                                            return [];
                                        }
                                        $query->whereRaw('0=1'); // Ensure query returns nothing if no eligible and no state
                                    }
                                    
                                    $initialChannels = $query->get()->keyBy('id');

                                    if ($state) {
                                        if (!$initialChannels->has($state)) {
                                            // If $state is present but not in the eligible list (e.g. pre-selected from a previous context)
                                            // fetch it to ensure it's a valid option.
                                            $stateChannel = \App\Models\Channel::query()->with('playlist')->find($state);
                                            if ($stateChannel) {
                                                $initialChannels->put($stateChannel->id, $stateChannel);
=======
                                        $channelsQuery = \App\Models\Channel::query()->with('playlist');
                                        $initialChannels = $channelsQuery->limit(100)->get()->keyBy('id');
                                        if ($state) {
                                            // If $state is present, ensure this channel is loaded and part of the initial set for processing.
                                            // This is crucial if $state is not within the limit(100) but needs to be an option.
                                            if (!$initialChannels->has($state)) {
                                                $stateChannel = \App\Models\Channel::query()->with('playlist')->find($state);
                                                if ($stateChannel) {
                                                    $initialChannels->put($stateChannel->id, $stateChannel);
                                                }
>>>>>>> da43eaa2
                                            }
                                        }
                                    }

<<<<<<< HEAD
                                    $structuredOptions = [];
                                    foreach ($initialChannels as $channel) {
                                        $displayTitle = $channel->title_custom ?: $channel->title;
                                        $playlistName = $channel->playlist->name ?? 'Unknown';
                                        $label = "{$displayTitle} [{$playlistName}]";
                                        
                                        $isBold = in_array($channel->id, $selectedRecordIds);
                                        
                                        $structuredOptions[] = ['id' => $channel->id, 'label' => $label, 'is_bold' => $isBold, 'is_state' => ($state == $channel->id)];
                                    }
=======
                                        $selectedOptions = [];
                                        $regularOptions = [];
                                        foreach ($initialChannels as $channel) {
                                            $displayTitle = $channel->title_custom ?: $channel->title;
                                            $playlistName = $channel->playlist->name ?? 'Unknown';
                                            $label = "{$displayTitle} [{$playlistName}]";
>>>>>>> da43eaa2

                                    // Sort: state first, then bold, then regular
                                    usort($structuredOptions, function ($a, $b) {
                                        if ($a['is_state']) return -1;
                                        if ($b['is_state']) return 1;
                                        if ($a['is_bold'] && !$b['is_bold']) return -1;
                                        if (!$a['is_bold'] && $b['is_bold']) return 1;
                                        return strcmp($a['label'], $b['label']); // Alphabetical for same-boldness
                                    });

                                    $finalOptions = [];
                                    foreach ($structuredOptions as $opt) {
                                        $finalOptions[$opt['id']] = $opt['is_bold'] ? "<strong>{$opt['label']}</strong>" : $opt['label'];
                                    }
                                    return $finalOptions;
                                })
                                ->searchable()
                                ->getSearchResultsUsing(function (string $search) use ($selectedRecordIds) {
                                    $masterChannelIds = \App\Models\ChannelFailover::query()
                                        ->distinct()
                                        ->pluck('channel_id')
                                        ->toArray();
                                    $eligibleSearchChannelIds = array_unique(array_merge($selectedRecordIds, $masterChannelIds));

                                    $searchedChannelsQuery = \App\Models\Channel::query()
                                        ->with('playlist')
                                        ->where(function ($query) use ($search) {
                                            $query->where('title', 'like', "%{$search}%")
                                                ->orWhere('title_custom', 'like', "%{$search}%")
                                                ->orWhere('name', 'like', "%{$search}%")
                                                ->orWhere('name_custom', 'like', "%{$search}%")
                                                ->orWhere('stream_id', 'like', "%{$search}%");
                                        });

                                    if (!empty($eligibleSearchChannelIds)) {
                                        $searchedChannelsQuery->whereIn('id', $eligibleSearchChannelIds);
                                    } else {
                                         return []; 
                                    }
                                    
                                    $searchedChannels = $searchedChannelsQuery->limit(50)->get();
                                    
                                    $structuredSearchResults = [];
                                    foreach ($searchedChannels as $channel) {
                                        $displayTitle = $channel->title_custom ?: $channel->title;
                                        $playlistName = $channel->playlist->name ?? 'Unknown';
                                        $label = "{$displayTitle} [{$playlistName}]";

<<<<<<< HEAD
                                        $isBold = in_array($channel->id, $selectedRecordIds);
                                        
                                        $structuredSearchResults[] = ['id' => $channel->id, 'label' => $label, 'is_bold' => $isBold];
                                    }
=======
                                        // Prioritize $state if it exists, ensuring it's correctly formatted.
                                        $finalOptions = $selectedOptions + $regularOptions; // Selected options come first.
                                        if ($state && isset($finalOptions[$state])) {
                                            $stateOption = [$state => $finalOptions[$state]];
                                            unset($finalOptions[$state]); // Remove to avoid duplication
                                            $finalOptions = $stateOption + $finalOptions; // Add $state option to the beginning
                                        }
                                        return $finalOptions;
                                    })
                                    ->searchable()
                                    ->getSearchResultsUsing(function (string $search) use ($selectedRecordIds) {
                                        $searchedChannels = \App\Models\Channel::query()
                                            ->withoutEagerLoads()
                                            ->with('playlist')
                                            ->where(function ($query) use ($search) {
                                                $query->where('title', 'like', "%{$search}%")
                                                    ->orWhere('title_custom', 'like', "%{$search}%")
                                                    ->orWhere('name', 'like', "%{$search}%")
                                                    ->orWhere('name_custom', 'like', "%{$search}%")
                                                    ->orWhere('stream_id', 'like', "%{$search}%");
                                            })
                                            ->limit(50) // Keep a reasonable limit
                                            ->get();

                                        $searchSelectedOptions = [];
                                        $searchRegularOptions = [];

                                        if ($searchedChannels->isEmpty()) {
                                            return []; // Return empty if no channels match search
                                        }
>>>>>>> da43eaa2

                                    // Sort: bold first, then regular
                                    usort($structuredSearchResults, function ($a, $b) {
                                        if ($a['is_bold'] && !$b['is_bold']) return -1;
                                        if (!$a['is_bold'] && $b['is_bold']) return 1;
                                        return strcmp($a['label'], $b['label']);
                                    });

                                    $finalResults = [];
                                    foreach ($structuredSearchResults as $item) {
                                        $finalResults[$item['id']] = $item['is_bold'] ? "<strong>{$item['label']}</strong>" : $item['label'];
                                    }
                                    return $finalResults;
                                })
                                ->allowHtml()
                                ->required(),
                            ];
                        })
                        ->action(function (Collection $records, array $data): void {
                            // Filter out the master channel from the records to be added as failovers
                            $failoverRecords = $records->filter(function ($record) use ($data) {
                                return $record->id !== $data['master_channel_id'];
                            });

                            foreach ($failoverRecords as $record) {
                                ChannelFailover::updateOrCreate([
                                    'channel_id' => $data['master_channel_id'],
                                    'channel_failover_id' => $record->id,
                                ]);
                            }
                        })->after(function () {
                            Notification::make()
                                ->success()
                                ->title('Channels as failover')
                                ->body('The selected channels have been added as failovers.')
                                ->send();
                        })
                        ->deselectRecordsAfterCompletion()
                        ->requiresConfirmation()
                        ->icon('heroicon-o-arrow-path-rounded-square')
                        ->modalIcon('heroicon-o-arrow-path-rounded-square')
                        ->modalDescription('Add the selected channel(s) to the chosen channel as failover sources.')
                        ->modalSubmitActionLabel('Add failovers now'),

                    Tables\Actions\BulkAction::make('find-replace')
                        ->label('Find & Replace')
                        ->form([
                            Forms\Components\Toggle::make('use_regex')
                                ->label('Use Regex')
                                ->live()
                                ->helperText('Use regex patterns to find and replace. If disabled, will use direct string comparison.')
                                ->default(true),
                            Forms\Components\Select::make('column')
                                ->label('Column to modify')
                                ->options([
                                    'title' => 'Channel Title',
                                    'name' => 'Channel Name (tvg-name)',
                                ])
                                ->default('title')
                                ->required()
                                ->columnSpan(1),
                            Forms\Components\TextInput::make('find_replace')
                                ->label(fn(Get $get) =>  !$get('use_regex') ? 'String to replace' : 'Pattern to replace')
                                ->required()
                                ->placeholder(
                                    fn(Get $get) => $get('use_regex')
                                        ? '^(US- |UK- |CA- )'
                                        : 'US -'
                                )->helperText(
                                    fn(Get $get) => !$get('use_regex')
                                        ? 'This is the string you want to find and replace.'
                                        : 'This is the regex pattern you want to find. Make sure to use valid regex syntax.'
                                ),
                            Forms\Components\TextInput::make('replace_with')
                                ->label('Replace with (optional)')
                                ->placeholder('Leave empty to remove')

                        ])
                        ->action(function (Collection $records, array $data): void {
                            app('Illuminate\Contracts\Bus\Dispatcher')
                                ->dispatch(new \App\Jobs\ChannelFindAndReplace(
                                    user_id: auth()->id(), // The ID of the user who owns the content
                                    use_regex: $data['use_regex'] ?? true,
                                    column: $data['column'] ?? 'title',
                                    find_replace: $data['find_replace'] ?? null,
                                    replace_with: $data['replace_with'] ?? '',
                                    channels: $records
                                ));
                        })->after(function () {
                            Notification::make()
                                ->success()
                                ->title('Find & Replace started')
                                ->body('Find & Replace working in the background. You will be notified once the process is complete.')
                                ->send();
                        })
                        ->requiresConfirmation()
                        ->icon('heroicon-o-magnifying-glass')
                        ->color('gray')
                        ->modalIcon('heroicon-o-magnifying-glass')
                        ->modalDescription('Select what you would like to find and replace in the selected channels.')
                        ->modalSubmitActionLabel('Replace now'),
                    Tables\Actions\BulkAction::make('find-replace-reset')
                        ->label('Undo Find & Replace')
                        ->form([
                            Forms\Components\Select::make('column')
                                ->label('Column to reset')
                                ->options([
                                    'title' => 'Channel Title',
                                    'name' => 'Channel Name (tvg-name)',
                                ])
                                ->default('title')
                                ->required()
                                ->columnSpan(1),
                        ])
                        ->action(function (Collection $records, array $data): void {
                            app('Illuminate\Contracts\Bus\Dispatcher')
                                ->dispatch(new \App\Jobs\ChannelFindAndReplaceReset(
                                    user_id: auth()->id(), // The ID of the user who owns the content
                                    column: $data['column'] ?? 'title',
                                    channels: $records
                                ));
                        })->after(function () {
                            Notification::make()
                                ->success()
                                ->title('Find & Replace reset started')
                                ->body('Find & Replace reset working in the background. You will be notified once the process is complete.')
                                ->send();
                        })
                        ->requiresConfirmation()
                        ->icon('heroicon-o-arrow-uturn-left')
                        ->color('warning')
                        ->modalIcon('heroicon-o-arrow-uturn-left')
                        ->modalDescription('Reset Find & Replace results back to playlist defaults for the selected channels. This will remove any custom values set in the selected column.')
                        ->modalSubmitActionLabel('Reset now'),
                    Tables\Actions\BulkAction::make('enable')
                        ->label('Enable selected')
                        ->action(function (Collection $records): void {
                            foreach ($records as $record) {
                                $record->update([
                                    'enabled' => true,
                                ]);
                            }
                        })->after(function () {
                            Notification::make()
                                ->success()
                                ->title('Selected channels enabled')
                                ->body('The selected channels have been enabled.')
                                ->send();
                        })
                        ->color('success')
                        ->deselectRecordsAfterCompletion()
                        ->requiresConfirmation()
                        ->icon('heroicon-o-check-circle')
                        ->modalIcon('heroicon-o-check-circle')
                        ->modalDescription('Enable the selected channel(s) now?')
                        ->modalSubmitActionLabel('Yes, enable now'),
                    Tables\Actions\BulkAction::make('disable')
                        ->label('Disable selected')
                        ->action(function (Collection $records): void {
                            foreach ($records as $record) {
                                $record->update([
                                    'enabled' => false,
                                ]);
                            }
                        })->after(function () {
                            Notification::make()
                                ->success()
                                ->title('Selected channels disabled')
                                ->body('The selected channels have been disabled.')
                                ->send();
                        })
                        ->color('danger')
                        ->deselectRecordsAfterCompletion()
                        ->requiresConfirmation()
                        ->icon('heroicon-o-x-circle')
                        ->modalIcon('heroicon-o-x-circle')
                        ->modalDescription('Disable the selected channel(s) now?')
                        ->modalSubmitActionLabel('Yes, disable now')
                ]),
            ]);
    }

    public static function getRelations(): array
    {
        return [
            // 
        ];
    }

    public static function getPages(): array
    {
        return [
            'index' => Pages\ListChannels::route('/'),
            //'view' => Pages\ViewChannel::route('/{record}'),
            //'create' => Pages\CreateChannel::route('/create'),
            // 'edit' => Pages\EditChannel::route('/{record}/edit'),
        ];
    }

    public static function infolist(Infolist $infolist): Infolist
    {
        return $infolist
            ->schema([
                VideoPreview::make('preview')
                    ->columnSpanFull()
                    ->hiddenLabel(),
                Infolists\Components\Section::make('Channel Details')
                    ->collapsible()
                    ->collapsed()
                    ->columns(2)
                    ->schema([
                        Infolists\Components\TextEntry::make('url')
                            ->label('URL')->columnSpanFull(),
                        Infolists\Components\TextEntry::make('proxy_url')
                            ->label('Proxy URL')->columnSpanFull(),
                        Infolists\Components\TextEntry::make('stream_id')
                            ->label('ID'),
                        Infolists\Components\TextEntry::make('title')
                            ->label('Title'),
                        Infolists\Components\TextEntry::make('name')
                            ->label('Name'),
                        Infolists\Components\TextEntry::make('channel')
                            ->label('Channel'),
                        Infolists\Components\TextEntry::make('group')
                            ->label('Group'),
                    ]),
                Infolists\Components\Section::make('Stream Info')
                    ->description('Click to load stream info')
                    ->icon('heroicon-m-wifi')
                    ->collapsible()
                    ->collapsed()
                    ->schema([
                        Infolists\Components\Livewire::make(ChannelStreamStats::class)
                            ->label('Stream Stats')
                            ->columnSpanFull()
                            ->lazy(),
                    ]),
            ]);
    }

    public static function getForm(): array
    {
        return [
            // Customizable channel fields
            Forms\Components\Toggle::make('enabled')
                ->columnSpan('full')
                ->helperText('Toggle channel status'),
            Forms\Components\Fieldset::make('General Settings')
                ->schema([
                    Forms\Components\TextInput::make('title_custom')
                        ->label('Title')
                        ->placeholder(fn(Get $get) => $get('title'))
                        ->helperText("Leave empty to use playlist default value.")
                        ->columnSpan(1)
                        ->rules(['min:1', 'max:255']),
                    Forms\Components\TextInput::make('name_custom')
                        ->label('Name')
                        ->placeholder(fn(Get $get) => $get('name'))
                        ->helperText("Leave empty to use playlist default value.")
                        ->columnSpan(1)
                        ->rules(['min:1', 'max:255']),
                    Forms\Components\TextInput::make('stream_id_custom')
                        ->label('ID')
                        ->columnSpan(1)
                        ->placeholder(fn(Get $get) => $get('stream_id'))
                        ->helperText("Leave empty to use playlist default value.")
                        ->rules(['min:1', 'max:255']),
                    Forms\Components\TextInput::make('channel')
                        ->label('Channel No.')
                        ->columnSpan(1)
                        ->rules(['numeric', 'min:0']),
                    Forms\Components\TextInput::make('shift')
                        ->columnSpan(1)
                        ->rules(['numeric', 'min:0']),
                    Forms\Components\Hidden::make('group'),
                    Forms\Components\Select::make('group_id')
                        ->label('Group')
                        ->options(fn($record) => Group::where('playlist_id', $record->playlist_id)->get(['name', 'id'])->pluck('name', 'id'))
                        ->columnSpan(1)
                        ->placeholder('Select a group')
                        ->searchable()
                        ->live()
                        ->afterStateUpdated(function (Forms\Get $get, Forms\Set $set) {
                            $group = Group::find($get('group_id'));
                            $set('group', $group->name ?? null);
                        })
                        ->rules(['numeric', 'min:0']),
                ]),
            Forms\Components\Fieldset::make('URL Settings')
                ->schema([
                    Forms\Components\TextInput::make('url_custom')
                        ->label('URL')
                        ->columnSpan(1)
                        ->prefixIcon('heroicon-m-globe-alt')
                        ->placeholder(fn(Get $get) => $get('url'))
                        ->helperText("Leave empty to use playlist default value.")
                        ->rules(['min:1'])
                        ->suffixAction(
                            Forms\Components\Actions\Action::make('copy')
                                ->icon('heroicon-s-eye')
                                ->action(function (Get $get, $record, $state) {
                                    $url = $state ?? $get('url');
                                    $title = $record->title_custom ?? $record->title;
                                    Notification::make()
                                        ->icon('heroicon-s-eye')
                                        ->title("$title - URL")
                                        ->success()
                                        ->body($url)
                                        ->persistent()
                                        ->send();
                                })
                        )
                        ->type('url'),
                    Forms\Components\TextInput::make('url_proxy')
                        ->label('Proxy URL')
                        ->columnSpan(1)
                        ->prefixIcon('heroicon-m-globe-alt')
                        ->placeholder(fn($record) => ProxyFacade::getProxyUrlForChannel(
                            $record->id,
                            $record->playlist->proxy_options['output'] ?? 'ts'
                        ))
                        ->helperText("m3u editor proxy url.")
                        ->disabled()
                        ->suffixAction(
                            Forms\Components\Actions\Action::make('copy')
                                ->icon('heroicon-s-eye')
                                ->action(function ($record, $state) {
                                    $url = ProxyFacade::getProxyUrlForChannel(
                                        $record->id,
                                        $record->playlist->proxy_options['output'] ?? 'ts'
                                    );
                                    $title = $record->title_custom ?? $record->title;
                                    Notification::make()
                                        ->icon('heroicon-s-eye')
                                        ->title("$title - Proxy URL")
                                        ->success()
                                        ->body($url)
                                        ->persistent()
                                        ->send();
                                })
                        )
                        ->dehydrated(false) // don't save the value in the database
                        ->type('url'),
                    Forms\Components\TextInput::make('logo')
                        ->label('Icon')
                        ->columnSpan(1)
                        ->prefixIcon('heroicon-m-globe-alt')
                        ->url(),
                ]),
            Forms\Components\Fieldset::make('EPG Settings')
                ->schema([
                    Forms\Components\Select::make('epg_channel_id')
                        ->label('EPG Channel')
                        ->helperText('Select an associated EPG channel for this channel.')
                        ->relationship('epgChannel', 'name')
                        ->getOptionLabelFromRecordUsing(fn($record) => "$record->name [{$record->epg->name}]")
                        ->searchable()
                        ->columnSpan(1),
                    Forms\Components\Select::make('logo_type')
                        ->label('Preferred Icon')
                        ->helperText('Prefer icon from channel or EPG.')
                        ->options([
                            'channel' => 'Channel',
                            'epg' => 'EPG',
                        ])
                        ->columnSpan(1),
                ]),
            Forms\Components\Fieldset::make('Failover Channels')
                ->schema([
                    Forms\Components\Repeater::make('failovers')
                        ->relationship()
                        ->label('')
                        ->reorderable()
                        ->reorderableWithButtons()
                        ->orderColumn('sort')
                        ->simple(
                            Forms\Components\Select::make('channel_failover_id')
                                ->label('Failover Channel')
                                ->options(function ($state, $record) {
                                    // Get the current channel ID to exclude it from options
                                    if (!$state) {
                                        return [];
                                    }
                                    $channel = \App\Models\Channel::find($state);
                                    if (!$channel) {
                                        return [];
                                    }

                                    // Return the single channel as the only results if not searching
                                    $displayTitle = $channel->title_custom ?: $channel->title;
                                    $playlistName = $channel->playlist->name ?? 'Unknown';
                                    return [$channel->id => "{$displayTitle} [{$playlistName}]"];
                                })
                                ->searchable()
                                ->getSearchResultsUsing(function (string $search, $record) {
                                    // Get the current channel ID to exclude it from options
                                    $channelId = $record?->channel_id ?? null;

                                    // Always include the selected value if it exists
                                    $channels = \App\Models\Channel::query()
                                        ->withoutEagerLoads()
                                        ->with('playlist')
                                        ->where('id', '!=', $channelId) // Exclude current channel
                                        ->where(function ($query) use ($search) {
                                            $query->where('title', 'like', "%{$search}%")
                                                ->orWhere('title_custom', 'like', "%{$search}%")
                                                ->orWhere('name', 'like', "%{$search}%")
                                                ->orWhere('name_custom', 'like', "%{$search}%")
                                                ->orWhere('stream_id', 'like', "%{$search}%");
                                        })
                                        ->limit(50) // Keep a reasonable limit
                                        ->get();

                                    // Create options array
                                    $options = [];
                                    foreach ($channels as $channel) {
                                        $displayTitle = $channel->title_custom ?: $channel->title;
                                        $playlistName = $channel->playlist->name ?? 'Unknown';
                                        $options[$channel->id] = "{$displayTitle} [{$playlistName}]";
                                    }

                                    return $options;
                                })->required()
                        )
                        ->columns(1)
                        ->addActionLabel('Add failover channel')
                        ->columnSpanFull()
                        ->defaultItems(0)
                ])
        ];
    }
}<|MERGE_RESOLUTION|>--- conflicted
+++ resolved
@@ -419,7 +419,7 @@
                                 Forms\Components\Select::make('master_channel_id')
                                     ->label('Master Channel')
                                     ->options(function ($state) use ($selectedRecordIds) {
-<<<<<<< HEAD
+
                                     // Get IDs of channels that are already masters
                                     $masterChannelIds = \App\Models\ChannelFailover::query()
                                         ->distinct()
@@ -451,23 +451,10 @@
                                             $stateChannel = \App\Models\Channel::query()->with('playlist')->find($state);
                                             if ($stateChannel) {
                                                 $initialChannels->put($stateChannel->id, $stateChannel);
-=======
-                                        $channelsQuery = \App\Models\Channel::query()->with('playlist');
-                                        $initialChannels = $channelsQuery->limit(100)->get()->keyBy('id');
-                                        if ($state) {
-                                            // If $state is present, ensure this channel is loaded and part of the initial set for processing.
-                                            // This is crucial if $state is not within the limit(100) but needs to be an option.
-                                            if (!$initialChannels->has($state)) {
-                                                $stateChannel = \App\Models\Channel::query()->with('playlist')->find($state);
-                                                if ($stateChannel) {
-                                                    $initialChannels->put($stateChannel->id, $stateChannel);
-                                                }
->>>>>>> da43eaa2
                                             }
                                         }
                                     }
 
-<<<<<<< HEAD
                                     $structuredOptions = [];
                                     foreach ($initialChannels as $channel) {
                                         $displayTitle = $channel->title_custom ?: $channel->title;
@@ -478,14 +465,6 @@
                                         
                                         $structuredOptions[] = ['id' => $channel->id, 'label' => $label, 'is_bold' => $isBold, 'is_state' => ($state == $channel->id)];
                                     }
-=======
-                                        $selectedOptions = [];
-                                        $regularOptions = [];
-                                        foreach ($initialChannels as $channel) {
-                                            $displayTitle = $channel->title_custom ?: $channel->title;
-                                            $playlistName = $channel->playlist->name ?? 'Unknown';
-                                            $label = "{$displayTitle} [{$playlistName}]";
->>>>>>> da43eaa2
 
                                     // Sort: state first, then bold, then regular
                                     usort($structuredOptions, function ($a, $b) {
@@ -534,43 +513,10 @@
                                         $playlistName = $channel->playlist->name ?? 'Unknown';
                                         $label = "{$displayTitle} [{$playlistName}]";
 
-<<<<<<< HEAD
                                         $isBold = in_array($channel->id, $selectedRecordIds);
                                         
                                         $structuredSearchResults[] = ['id' => $channel->id, 'label' => $label, 'is_bold' => $isBold];
                                     }
-=======
-                                        // Prioritize $state if it exists, ensuring it's correctly formatted.
-                                        $finalOptions = $selectedOptions + $regularOptions; // Selected options come first.
-                                        if ($state && isset($finalOptions[$state])) {
-                                            $stateOption = [$state => $finalOptions[$state]];
-                                            unset($finalOptions[$state]); // Remove to avoid duplication
-                                            $finalOptions = $stateOption + $finalOptions; // Add $state option to the beginning
-                                        }
-                                        return $finalOptions;
-                                    })
-                                    ->searchable()
-                                    ->getSearchResultsUsing(function (string $search) use ($selectedRecordIds) {
-                                        $searchedChannels = \App\Models\Channel::query()
-                                            ->withoutEagerLoads()
-                                            ->with('playlist')
-                                            ->where(function ($query) use ($search) {
-                                                $query->where('title', 'like', "%{$search}%")
-                                                    ->orWhere('title_custom', 'like', "%{$search}%")
-                                                    ->orWhere('name', 'like', "%{$search}%")
-                                                    ->orWhere('name_custom', 'like', "%{$search}%")
-                                                    ->orWhere('stream_id', 'like', "%{$search}%");
-                                            })
-                                            ->limit(50) // Keep a reasonable limit
-                                            ->get();
-
-                                        $searchSelectedOptions = [];
-                                        $searchRegularOptions = [];
-
-                                        if ($searchedChannels->isEmpty()) {
-                                            return []; // Return empty if no channels match search
-                                        }
->>>>>>> da43eaa2
 
                                     // Sort: bold first, then regular
                                     usort($structuredSearchResults, function ($a, $b) {
