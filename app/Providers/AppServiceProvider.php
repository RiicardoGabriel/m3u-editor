--- conflicted
+++ resolved
@@ -4,12 +4,9 @@
 
 use App\Events\EpgCreated;
 use App\Events\PlaylistCreated;
-<<<<<<< HEAD
 use App\Models\CustomPlaylist;
 use App\Models\MergedPlaylist;
-=======
 use App\Models\Epg;
->>>>>>> 0d211559
 use App\Models\Playlist;
 use Illuminate\Database\Eloquent\Model;
 use Illuminate\Support\ServiceProvider;
@@ -42,7 +39,13 @@
                 return $playlist;
             });
 
-<<<<<<< HEAD
+            // Process epg on creation
+            Epg::created(fn(Epg $epg) => event(new EpgCreated($epg)));
+            Epg::creating(function (Epg $epg) {
+                $epg->user_id = auth()->id();
+                return $epg;
+            });
+
             // Merged playlist
             // MergedPlaylist::created(fn(MergedPlaylist $mergedPlaylist) => /* ... */);
             MergedPlaylist::creating(function (MergedPlaylist $mergedPlaylist) {
@@ -57,13 +60,6 @@
                 $customPlaylist->user_id = auth()->id();
                 $customPlaylist->uuid = \Illuminate\Support\Str::orderedUuid()->toString();
                 return $customPlaylist;
-=======
-            // Process epg on creation
-            Epg::created(fn(Epg $epg) => event(new EpgCreated($epg)));
-            Epg::creating(function (Epg $epg) {
-                $epg->user_id = auth()->id();
-                return $epg;
->>>>>>> 0d211559
             });
         } catch (\Throwable $e) {
             // Log the error
